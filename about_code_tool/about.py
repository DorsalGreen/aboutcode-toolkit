--- conflicted
+++ resolved
@@ -931,7 +931,6 @@
 
 
 class AboutCollector(object):
-<<<<<<< HEAD
     """
     A collection of AboutFile instances.
 
@@ -950,32 +949,12 @@
         self.abouts = [AboutFile(f)
                        for f in self._collect_about_files(self.absolute_path)]
 
+        #self.create_about_objects_from_files()
+        #self.extract_about_data_from_objects()
+
         self.summarize_issues()
 
     def __iter__(self):
-=======
-    def __init__(self, input_path, verbosity):
-        # Setup the input and output paths
-        self.original_input_path = input_path
-        self.input_path = abspath(input_path)
-        assert exists(self.input_path)
-
-        # Setup the verbosity
-        self.display_error = True if verbosity == "1" or verbosity == "2" \
-            else False
-        self.display_warning = True if verbosity == "2" else False
-
-        self.about_files = []
-        self.about_objects = []
-        self.about_data_list = []
-
-        # Running the files collection and objects creation on instantiation
-        self.collect_about_files()
-        self.create_about_objects_from_files()
-        self.extract_about_data_from_objects()
-
-    def collect_about_files(self):
->>>>>>> c9cbddd5
         """
         Yields the collected about instances.
         """
