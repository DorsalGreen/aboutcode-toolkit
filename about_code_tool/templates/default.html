<!doctype html>
<html>
    <head>
        <style type="text/css">
            div.additional-license-text-list {display:block}
            body {font-family: Helvetica, Arial, sans-serif;}
        </style>
        <title>Open Source Software Information</title>
    </head>

    <body>
        <h1>OPEN SOURCE SOFTWARE INFORMATION</h1>
        <div>

            <p>For instructions on how to obtain a copy of any source code
            being made publicly available by Starship Technology related to
            software used in this product you may send your request in
            writing to:</p>

            Starship Technology LLC.<br/>
            OSS Management<br/>
            7829 Montague Expressway<br/>
            Santa Clara, CA 95031<br/>
            USA<br/>

            <p>The Starship Technology website www.dejacode.com also
            contains information regarding Starship Technology's use of open
            source. Starship Technology has created the <a href=
            "http://www.dejacode.org">www.dejacode.org</a> to
            serve as a portal for interaction with the software
            community-at-large.</p>

            <p>This document contains additional information regarding 
            licenses, acknowledgments and required copyright notices for 
            open source packages used in this Starship Technology product.
            This Starship Technology product contains the following open 
            source software components</p>

        </div>

        <div class="oss-table-of-contents">
            {% for about_object in about_objects %}
                <p><a href="#component_{{ loop.index0 }}">{{ about_object.name }}{% if about_object.version %} {{ about_object.version }}{% endif %}</a></p>
            {% endfor %}
        </div>

        <hr>

        {% for about_object in about_objects %}
            <div class="oss-component" id="component_{{ loop.index0 }}">
                <h3 class="component-name">{{ about_object.name }}
                    {% if about_object.version %}{{ about_object.version }}{% endif %}
                </h3>
                {% if about_object.dje_license_name in license_dicts.keys() %} 
                    <p>This component is licensed under {{about_object.dje_license_name }}.
                {% endif %}
                {% if about_object.copyright %}
                    <pre>{{about_object.copyright}}</pre>
                {% endif %}
                {% if about_object.notice %}
                    <pre>{{ about_object.notice }}</pre>
                {% elif about_object.notice_file %}
                    <pre class="component-notice">{{ notice_texts[loop.index0] }}</pre>
                {% endif %}

                {% if about_object.dje_license_name in license_dicts.keys() %}
                    {% if about_object.dje_license_name in common_licenses %}
                        <p>Full text of
                            <a class="{{ about_object.dje_license_name }}" href="#component-license-{{ about_object.dje_license_name }}">
                             {{ about_object.dje_license_name }}
                             </a>
                                is available at the end of this document.</p>
                    {% else %}
<<<<<<< HEAD
                        <pre>{{ license_dicts[about_object.dje_license]|e }}</pre>
=======
                        <pre>{{ license_dicts[about_object.dje_license_name] }}</pre>
>>>>>>> 197741f9
                    {% endif %}
                {% elif about_object.license_text_file in license_dicts.keys() %}
                    {% if about_object.dje_license_name in common_licenses %}
                        <p>
                            This component is licensed under {{ about_object.dje_license_name }}.
                        </p>
                        <p>Full text of
                            <a class="{{ about_object.license_text_file }}" href="#component-license-{{ about_object.license_text_file }}">
                             {{ about_object.license_text_file }}
                             </a>
                                is available at the end of this document.</p>
                    {% else %}
                        <pre>{{ license_dicts[about_object.license_text_file]|e }}</pre>
                    {% endif %}
                {% endif %}
            </div>
        {% endfor %}
        <hr>

        <h3>Common Licenses Used in This Product</h3>
        {% for index in range(license_keys | count) %}
            {% if license_keys[index] in common_licenses %}
                <h3 id="component-license-{{ license_keys[index] }}">{{ license_keys[index] }}</h3>
                <pre>{{ license_texts[index]|e }}</pre>
            {% endif %}
        {% endfor %}
        <h3><a id="End">End</a></h3>
    </body>
</html><|MERGE_RESOLUTION|>--- conflicted
+++ resolved
@@ -62,7 +62,6 @@
                 {% elif about_object.notice_file %}
                     <pre class="component-notice">{{ notice_texts[loop.index0] }}</pre>
                 {% endif %}
-
                 {% if about_object.dje_license_name in license_dicts.keys() %}
                     {% if about_object.dje_license_name in common_licenses %}
                         <p>Full text of
@@ -71,11 +70,7 @@
                              </a>
                                 is available at the end of this document.</p>
                     {% else %}
-<<<<<<< HEAD
-                        <pre>{{ license_dicts[about_object.dje_license]|e }}</pre>
-=======
-                        <pre>{{ license_dicts[about_object.dje_license_name] }}</pre>
->>>>>>> 197741f9
+                        <pre>{{ license_dicts[about_object.dje_license_name]|e }}</pre>
                     {% endif %}
                 {% elif about_object.license_text_file in license_dicts.keys() %}
                     {% if about_object.dje_license_name in common_licenses %}
