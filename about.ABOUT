about_resource: .

name: AboutCode
<<<<<<< HEAD
version: 2.0.0.dev2
=======
version: 1.0.1

>>>>>>> dea9fbbf

owner: nexB Inc.
author: Jillian Daguil, Chin Yeung Li, Philippe Ombredanne, Thomas Druez

home_url: http://dejacode.org

vcs_tool: git
vcs_repository: https://github.com/dejacode/about-code-tool.git

description: AboutCode is a tool to process ABOUT files. An ABOUT file
 provides a simple way to document the provenance (origin and license)
 'about' a software component. This is a small text file stored in the
 codebase side-by-side with the documented software component.


license: apache-2.0
license_name: Apache 2.0
license_file: apache-2.0.LICENSE
copyright: Copyright (c) 2013-2014 nexB Inc.

notice_file: NOTICE<|MERGE_RESOLUTION|>--- conflicted
+++ resolved
@@ -1,12 +1,7 @@
 about_resource: .
 
 name: AboutCode
-<<<<<<< HEAD
 version: 2.0.0.dev2
-=======
-version: 1.0.1
-
->>>>>>> dea9fbbf
 
 owner: nexB Inc.
 author: Jillian Daguil, Chin Yeung Li, Philippe Ombredanne, Thomas Druez
