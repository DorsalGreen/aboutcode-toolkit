--- conflicted
+++ resolved
@@ -1,19 +1,9 @@
 about_resource: .
 name: AboutCode-toolkit
-<<<<<<< HEAD
-about_resource_path: .
-
-version: 3.3.3
-
-description: |
-=======
 version: 4.0.0
-author:
-    - >-
-        Jillian Daguil, Chin Yeung Li, Philippe Ombredanne, Thomas Druez
+author: Jillian Daguil, Chin Yeung Li, Philippe Ombredanne, Thomas Druez
 copyright: Copyright (c) 2013-2019 nexB Inc.
 description: |-
->>>>>>> db1103bb
     AboutCode Toolkit is a tool to process ABOUT files. An ABOUT file
     provides a simple way to document the provenance (origin and license)
     'about' a software component. This is a small text file stored in the
