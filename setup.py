--- conflicted
+++ resolved
@@ -24,11 +24,7 @@
 
 setup(
     name='aboutcode-toolkit',
-<<<<<<< HEAD
-    version='3.1.1',
-=======
     version='3.1.2',
->>>>>>> b5b1e9b6
     license='Apache-2.0',
     description=(
         'AboutCode-toolkit is a tool to document the provenance (origin and license) of '
@@ -83,7 +79,7 @@
     },
     entry_points={
         'console_scripts': [
-            'about=attributecode.cmd:cli',
+            'about-code=attributecode.cmd:cli',
         ]
     },
 )