--- conflicted
+++ resolved
@@ -1,29 +1,3 @@
-<<<<<<< HEAD
-2019-06-30
-
-    Release 3.3.3
-
-    * Support filenames/path with special characters #310 #378 #392
-
-
-2019-01-07
-
-    Release 3.3.2
-
-    * Add `+` sign as a valid character
-
-
-2019-01-03
-
-    Release 3.3.1
-
-    * Add new Jinja2 custom template filters to multi_sort to sort and
-      unique_together to compute unique lists. Both filter take an attributes
-      list of attribute names and use all these attribute names to sort or
-      compute unique values.
-    * Use saneyaml library to dump and load YAML
-
-=======
 2019-10-09
 
     Release 4.0.0
@@ -36,7 +10,6 @@
     * Remove the `about_file_path` key/column from input/output #364
     * Use ',' to support multiple files #404
     * Fix bugs in `transform` #408, #412
->>>>>>> db1103bb
 
 2018-11-15
 
